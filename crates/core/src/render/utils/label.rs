--- conflicted
+++ resolved
@@ -13,7 +13,7 @@
 use rustc_hash::FxBuildHasher;
 use torin::prelude::Size2D;
 
-<<<<<<< HEAD
+use super::ParagraphData;
 use crate::{
     dom::*,
     render::{
@@ -22,10 +22,6 @@
         ParagraphCacheText,
     },
 };
-=======
-use super::ParagraphData;
-use crate::dom::*;
->>>>>>> c57556c7
 
 pub fn create_label(
     node: &DioxusNode,
@@ -33,12 +29,8 @@
     font_collection: &FontCollection,
     default_font_family: &[String],
     scale_factor: f32,
-<<<<<<< HEAD
     paragraph_cache: &mut ParagraphCache,
-) -> CachedParagraph {
-=======
 ) -> ParagraphData {
->>>>>>> c57556c7
     let font_style = &*node.get::<FontStyleState>().unwrap();
 
     let mut label_text = Vec::new();
@@ -96,19 +88,16 @@
         },
     );
 
-<<<<<<< HEAD
     paragraph_cache.insert(paragraph_cache_key_hash, paragraph.clone());
 
-    paragraph
-=======
     let width = match font_style.text_align {
-        TextAlign::Start | TextAlign::Left => paragraph.longest_line(),
-        _ => paragraph.max_width(),
+        TextAlign::Start | TextAlign::Left => paragraph.0.borrow().longest_line(),
+        _ => paragraph.0.borrow().max_width(),
     };
+    let height = paragraph.0.borrow().height();
 
     ParagraphData {
-        size: Size2D::new(width, paragraph.height()),
+        size: Size2D::new(width, height),
         paragraph,
     }
->>>>>>> c57556c7
 }