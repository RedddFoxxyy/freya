use std::{
    cell::RefCell,
    rc::Rc,
    vec,
};

use freya_common::CachedParagraph;
use freya_engine::prelude::*;
use freya_native_core::{
    node::ElementNode,
    prelude::NodeType,
    real_dom::NodeImmutable,
    tags::TagName,
};
use freya_node_state::{
    CursorState,
    FontStyleState,
    HighlightMode,
    LayoutState,
};
use rustc_hash::FxBuildHasher;
use torin::prelude::{
    Alignment,
    Area,
    Size2D,
};

use crate::{
    dom::DioxusNode,
    render::{
        ParagraphCache,
        ParagraphCacheKey,
        ParagraphCacheText,
    },
};

pub struct ParagraphData {
    pub paragraph: Paragraph,
    pub size: Size2D,
}

/// Compose a new SkParagraph
pub fn create_paragraph(
    node: &DioxusNode,
    area_size: &Size2D,
    font_collection: &FontCollection,
    is_rendering: bool,
    default_font_family: &[String],
    scale_factor: f32,
<<<<<<< HEAD
    paragraph_cache: &mut ParagraphCache,
) -> CachedParagraph {
=======
) -> ParagraphData {
>>>>>>> c57556c7
    let font_style = &*node.get::<FontStyleState>().unwrap();

    let mut paragraph_cache_key: (ParagraphCacheKey, Vec<ParagraphCacheKey>) = (
        ParagraphCacheKey::new(font_style, default_font_family, None),
        vec![],
    );

    for text_span in node.children() {
        if let NodeType::Element(ElementNode {
            tag: TagName::Text, ..
        }) = &*text_span.node_type()
        {
            let text_nodes = text_span.children();
            let text_node = *text_nodes.first().unwrap();
            let text_node_type = &*text_node.node_type();
            let text_font_style = text_span.get::<FontStyleState>().unwrap();

            let span_text = text_node_type.text();

            if let Some(span_text) = span_text {
                let span_text_hash = FxBuildHasher.hash_one(span_text);
                let key = ParagraphCacheKey::new(
                    &text_font_style,
                    default_font_family,
                    Some(ParagraphCacheText::Hash(span_text_hash)),
                );

                paragraph_cache_key.1.push(key);
            }
        }
    }

    use std::hash::BuildHasher;
    let hasher = FxBuildHasher;
    let paragraph_cache_key_hash = hasher.hash_one(paragraph_cache_key);

    let paragraph = paragraph_cache.get(&paragraph_cache_key_hash).cloned();

    let paragraph = paragraph.unwrap_or_else(|| {
        let mut paragraph_style = ParagraphStyle::default();
        paragraph_style.set_text_align(font_style.text_align);
        paragraph_style.set_max_lines(font_style.max_lines);
        paragraph_style.set_replace_tab_characters(true);
        paragraph_style.set_text_height_behavior(font_style.text_height);

        if let Some(ellipsis) = font_style.text_overflow.get_ellipsis() {
            paragraph_style.set_ellipsis(ellipsis);
        }

        let mut paragraph_builder = ParagraphBuilder::new(&paragraph_style, font_collection);

        let text_style =
            font_style.text_style(default_font_family, scale_factor, font_style.text_height);
        paragraph_builder.push_style(&text_style);

        for text_span in node.children() {
            if let NodeType::Element(ElementNode {
                tag: TagName::Text, ..
            }) = &*text_span.node_type()
            {
                let text_nodes = text_span.children();
                let text_node = *text_nodes.first().unwrap();
                let text_node_type = &*text_node.node_type();
                let text_font_style = text_span.get::<FontStyleState>().unwrap();
                let text_style = text_font_style.text_style(
                    default_font_family,
                    scale_factor,
                    font_style.text_height,
                );
                paragraph_builder.push_style(&text_style);

                if let NodeType::Text(text) = text_node_type {
                    paragraph_builder.add_text(text);
                }
            }
        }

        if is_rendering {
            // This is very tricky, but it works! It allows freya to render the cursor at the end of a line.
            paragraph_builder.add_text(" ");
        }

        CachedParagraph(Rc::new(RefCell::new(paragraph_builder.build())))
    });

    paragraph.0.borrow_mut().layout(
        if font_style.max_lines == Some(1) && font_style.text_align == TextAlign::default() {
            f32::MAX
        } else {
            area_size.width + 1.0
        },
    );

<<<<<<< HEAD
    paragraph_cache.insert(paragraph_cache_key_hash, paragraph.clone());

    paragraph
=======
    let width = match font_style.text_align {
        TextAlign::Start | TextAlign::Left => paragraph.longest_line(),
        _ => paragraph.max_width(),
    };

    ParagraphData {
        size: Size2D::new(width, paragraph.height()),
        paragraph,
    }
>>>>>>> c57556c7
}

pub fn draw_cursor_highlights(
    area: &Area,
    paragraph: &Paragraph,
    canvas: &Canvas,
    node_ref: &DioxusNode,
) -> Option<()> {
    let node_cursor_state = &*node_ref.get::<CursorState>().unwrap();

    let highlights = node_cursor_state.highlights.as_ref()?;
    let highlight_color = node_cursor_state.highlight_color;

    for (from, to) in highlights.iter() {
        let (from, to) = {
            if from < to {
                (from, to)
            } else {
                (to, from)
            }
        };
        let cursor_rects = paragraph.get_rects_for_range(
            *from..*to,
            RectHeightStyle::Tight,
            RectWidthStyle::Tight,
        );
        for cursor_rect in cursor_rects {
            let rect = align_highlights_and_cursor_paragraph(
                node_ref,
                area,
                paragraph,
                &cursor_rect,
                None,
            );

            let mut paint = Paint::default();
            paint.set_anti_alias(true);
            paint.set_style(PaintStyle::Fill);
            paint.set_color(highlight_color);

            canvas.draw_rect(rect, &paint);
        }
    }

    Some(())
}

pub fn draw_cursor(
    area: &Area,
    paragraph: &Paragraph,
    canvas: &Canvas,
    node_ref: &DioxusNode,
) -> Option<()> {
    let node_cursor_state = &*node_ref.get::<CursorState>().unwrap();

    let cursor = node_cursor_state.position?;
    let cursor_color = node_cursor_state.color;
    let cursor_position = cursor as usize;

    let cursor_rects = paragraph.get_rects_for_range(
        cursor_position..cursor_position + 1,
        RectHeightStyle::Tight,
        RectWidthStyle::Tight,
    );
    let cursor_rect = cursor_rects.first()?;

    let rect =
        align_highlights_and_cursor_paragraph(node_ref, area, paragraph, cursor_rect, Some(1.0));

    let mut paint = Paint::default();
    paint.set_anti_alias(true);
    paint.set_style(PaintStyle::Fill);
    paint.set_color(cursor_color);

    canvas.draw_rect(rect, &paint);

    Some(())
}

/// Align the Y axis of the highlights and cursor of a paragraph
pub fn align_highlights_and_cursor_paragraph(
    node: &DioxusNode,
    area: &Area,
    paragraph: &Paragraph,
    cursor_rect: &TextBox,
    width: Option<f32>,
) -> Rect {
    let cursor_state = node.get::<CursorState>().unwrap();

    let left = area.min_x() + cursor_rect.rect.left;
    let right = left + width.unwrap_or(cursor_rect.rect.right - cursor_rect.rect.left);

    match cursor_state.highlight_mode {
        HighlightMode::Fit => {
            let top = (area.min_y()
                + align_main_align_paragraph(node, area, paragraph)
                + cursor_rect.rect.top)
                .clamp(area.min_y(), area.max_y());
            let bottom = (top + (cursor_rect.rect.bottom - cursor_rect.rect.top))
                .clamp(area.min_y(), area.max_y());

            Rect::new(left, top, right, bottom)
        }
        HighlightMode::Expanded => {
            let top = area.min_y();
            let bottom = area.max_y();

            Rect::new(left, top, right, bottom)
        }
    }
}

/// Align the main alignment of a paragraph
pub fn align_main_align_paragraph(node: &DioxusNode, area: &Area, paragraph: &Paragraph) -> f32 {
    let layout = node.get::<LayoutState>().unwrap();

    match layout.main_alignment {
        Alignment::Start => 0.,
        Alignment::Center => (area.height() / 2.0) - (paragraph.height() / 2.0),
        Alignment::End => area.height() - paragraph.height(),
        Alignment::SpaceBetween => 0.,
        Alignment::SpaceEvenly => 0.,
        Alignment::SpaceAround => 0.,
    }
}<|MERGE_RESOLUTION|>--- conflicted
+++ resolved
@@ -35,7 +35,7 @@
 };
 
 pub struct ParagraphData {
-    pub paragraph: Paragraph,
+    pub paragraph: CachedParagraph,
     pub size: Size2D,
 }
 
@@ -47,12 +47,8 @@
     is_rendering: bool,
     default_font_family: &[String],
     scale_factor: f32,
-<<<<<<< HEAD
     paragraph_cache: &mut ParagraphCache,
-) -> CachedParagraph {
-=======
 ) -> ParagraphData {
->>>>>>> c57556c7
     let font_style = &*node.get::<FontStyleState>().unwrap();
 
     let mut paragraph_cache_key: (ParagraphCacheKey, Vec<ParagraphCacheKey>) = (
@@ -146,21 +142,18 @@
         },
     );
 
-<<<<<<< HEAD
     paragraph_cache.insert(paragraph_cache_key_hash, paragraph.clone());
 
-    paragraph
-=======
     let width = match font_style.text_align {
-        TextAlign::Start | TextAlign::Left => paragraph.longest_line(),
-        _ => paragraph.max_width(),
+        TextAlign::Start | TextAlign::Left => paragraph.0.borrow().longest_line(),
+        _ => paragraph.0.borrow().max_width(),
     };
+    let height = paragraph.0.borrow().height();
 
     ParagraphData {
-        size: Size2D::new(width, paragraph.height()),
+        size: Size2D::new(width, height),
         paragraph,
     }
->>>>>>> c57556c7
 }
 
 pub fn draw_cursor_highlights(
