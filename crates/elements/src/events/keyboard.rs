pub use keyboard_types::{Code, Key, Modifiers};
use winit::keyboard::{self, NamedKey};

<<<<<<< HEAD
use crate::definitions::PlatformEventData;

// Map winit modifiers to keyboard_types modifiers
pub fn get_modifiers(modifiers: ModifiersState) -> Modifiers {
=======
// Return the equivalent of Winit `ModifiersState` in keyboard_types
pub fn map_winit_modifiers(modifiers: keyboard::ModifiersState) -> Modifiers {
>>>>>>> 9545d109
    let mut new_modifiers = Modifiers::empty();
    if modifiers.alt_key() {
        new_modifiers.toggle(Modifiers::ALT);
    }
    if modifiers.control_key() {
        new_modifiers.toggle(Modifiers::CONTROL);
    }
    if modifiers.shift_key() {
        new_modifiers.toggle(Modifiers::SHIFT);
    }
    if modifiers.super_key() {
        new_modifiers.toggle(Modifiers::META);
    }
    new_modifiers
}

/// Return the equivalent Winit's `Key` in keyboard_types
pub fn map_winit_key(key: &keyboard::Key) -> Key {
    match key {
        keyboard::Key::Character(c) => Key::Character(c.to_string()),
        keyboard::Key::Named(named_key) => {
            match named_key {
                NamedKey::Delete => Key::Delete,
                NamedKey::Backspace => Key::Backspace,
                // Take every variant of NamedKey and add the matching variant of Key
                NamedKey::ArrowDown => Key::ArrowDown,
                NamedKey::ArrowLeft => Key::ArrowLeft,
                NamedKey::ArrowRight => Key::ArrowRight,
                NamedKey::ArrowUp => Key::ArrowUp,
                NamedKey::End => Key::End,
                NamedKey::Home => Key::Home,
                NamedKey::PageDown => Key::PageDown,
                NamedKey::PageUp => Key::PageUp,
                NamedKey::Tab => Key::Tab,
                NamedKey::Enter => Key::Enter,
                NamedKey::Escape => Key::Escape,
                NamedKey::F1 => Key::F1,
                NamedKey::F2 => Key::F2,
                NamedKey::F3 => Key::F3,
                NamedKey::F4 => Key::F4,
                NamedKey::F5 => Key::F5,
                NamedKey::F6 => Key::F6,
                NamedKey::F7 => Key::F7,
                NamedKey::F8 => Key::F8,
                NamedKey::F9 => Key::F9,
                NamedKey::F10 => Key::F10,
                NamedKey::F11 => Key::F11,
                NamedKey::F12 => Key::F12,
                NamedKey::F13 => Key::F13,
                NamedKey::F14 => Key::F14,
                NamedKey::F15 => Key::F15,
                NamedKey::F16 => Key::F16,
                NamedKey::F17 => Key::F17,
                NamedKey::F18 => Key::F18,
                NamedKey::F19 => Key::F19,
                NamedKey::F20 => Key::F20,
                NamedKey::F21 => Key::F21,
                NamedKey::F22 => Key::F22,
                NamedKey::F23 => Key::F23,
                NamedKey::F24 => Key::F24,
                NamedKey::Pause => Key::Pause,
                NamedKey::Insert => Key::Insert,
                NamedKey::ContextMenu => Key::ContextMenu,
                NamedKey::BrowserBack => Key::BrowserBack,
                NamedKey::BrowserFavorites => Key::BrowserFavorites,
                NamedKey::BrowserForward => Key::BrowserForward,
                NamedKey::BrowserHome => Key::BrowserHome,
                NamedKey::BrowserRefresh => Key::BrowserRefresh,
                NamedKey::BrowserSearch => Key::BrowserSearch,
                NamedKey::BrowserStop => Key::BrowserStop,
                NamedKey::MediaTrackNext => Key::MediaTrackNext,
                NamedKey::MediaPlayPause => Key::MediaPlayPause,
                NamedKey::MediaTrackPrevious => Key::MediaTrackPrevious,
                NamedKey::MediaStop => Key::MediaStop,
                NamedKey::AudioVolumeDown => Key::AudioVolumeDown,
                NamedKey::AudioVolumeMute => Key::AudioVolumeMute,
                NamedKey::AudioVolumeUp => Key::AudioVolumeUp,
                NamedKey::LaunchApplication2 => Key::LaunchApplication2,
                NamedKey::LaunchMail => Key::LaunchMail,
                NamedKey::Convert => Key::Convert,
                NamedKey::Alt => Key::Alt,
                NamedKey::AltGraph => Key::AltGraph,
                NamedKey::CapsLock => Key::CapsLock,
                NamedKey::Control => Key::Control,
                NamedKey::Fn => Key::Fn,
                NamedKey::FnLock => Key::FnLock,
                NamedKey::NumLock => Key::NumLock,
                NamedKey::ScrollLock => Key::ScrollLock,
                NamedKey::Shift => Key::Shift,
                NamedKey::Symbol => Key::Symbol,
                NamedKey::SymbolLock => Key::SymbolLock,
                NamedKey::Meta => Key::Meta,
                NamedKey::Hyper => Key::Hyper,
                NamedKey::Super => Key::Super,
                NamedKey::Clear => Key::Clear,
                NamedKey::Copy => Key::Copy,
                NamedKey::CrSel => Key::CrSel,
                NamedKey::Cut => Key::Cut,
                NamedKey::EraseEof => Key::EraseEof,
                NamedKey::ExSel => Key::ExSel,
                NamedKey::Paste => Key::Paste,
                NamedKey::Redo => Key::Redo,
                NamedKey::Undo => Key::Undo,
                NamedKey::Accept => Key::Accept,
                NamedKey::Again => Key::Again,
                NamedKey::Attn => Key::Attn,
                NamedKey::Cancel => Key::Cancel,
                NamedKey::Execute => Key::Execute,
                NamedKey::Find => Key::Find,
                NamedKey::Help => Key::Help,
                NamedKey::Play => Key::Play,
                NamedKey::Props => Key::Props,
                NamedKey::Select => Key::Select,
                NamedKey::ZoomIn => Key::ZoomIn,
                NamedKey::ZoomOut => Key::ZoomOut,
                NamedKey::BrightnessDown => Key::BrightnessDown,
                NamedKey::BrightnessUp => Key::BrightnessUp,
                NamedKey::Eject => Key::Eject,
                NamedKey::LogOff => Key::LogOff,
                NamedKey::Power => Key::Power,
                NamedKey::PowerOff => Key::PowerOff,
                NamedKey::PrintScreen => Key::PrintScreen,
                NamedKey::Hibernate => Key::Hibernate,
                NamedKey::Standby => Key::Standby,
                NamedKey::WakeUp => Key::WakeUp,
                NamedKey::AllCandidates => Key::AllCandidates,
                NamedKey::Alphanumeric => Key::Alphanumeric,
                NamedKey::CodeInput => Key::CodeInput,
                NamedKey::Compose => Key::Compose,
                NamedKey::FinalMode => Key::FinalMode,
                NamedKey::GroupFirst => Key::GroupFirst,
                NamedKey::GroupLast => Key::GroupLast,
                NamedKey::GroupNext => Key::GroupNext,
                NamedKey::GroupPrevious => Key::GroupPrevious,
                NamedKey::ModeChange => Key::ModeChange,
                NamedKey::NextCandidate => Key::NextCandidate,
                NamedKey::NonConvert => Key::NonConvert,
                NamedKey::PreviousCandidate => Key::PreviousCandidate,
                NamedKey::Process => Key::Process,
                NamedKey::SingleCandidate => Key::SingleCandidate,
                NamedKey::HangulMode => Key::HangulMode,
                NamedKey::HanjaMode => Key::HanjaMode,
                NamedKey::JunjaMode => Key::JunjaMode,
                NamedKey::Eisu => Key::Eisu,
                NamedKey::Hankaku => Key::Hankaku,
                NamedKey::Hiragana => Key::Hiragana,
                NamedKey::HiraganaKatakana => Key::HiraganaKatakana,
                NamedKey::KanaMode => Key::KanaMode,
                NamedKey::KanjiMode => Key::KanjiMode,
                NamedKey::Katakana => Key::Katakana,
                NamedKey::Romaji => Key::Romaji,
                NamedKey::Zenkaku => Key::Zenkaku,
                NamedKey::ZenkakuHankaku => Key::ZenkakuHankaku,
                NamedKey::Soft1 => Key::Soft1,
                NamedKey::Soft2 => Key::Soft2,
                NamedKey::Soft3 => Key::Soft3,
                NamedKey::Soft4 => Key::Soft4,
                NamedKey::ChannelDown => Key::ChannelDown,
                NamedKey::ChannelUp => Key::ChannelUp,
                NamedKey::Close => Key::Close,
                NamedKey::MailForward => Key::MailForward,
                NamedKey::MailReply => Key::MailReply,
                NamedKey::MailSend => Key::MailSend,
                NamedKey::MediaClose => Key::MediaClose,
                NamedKey::MediaFastForward => Key::MediaFastForward,
                NamedKey::MediaPause => Key::MediaPause,
                NamedKey::MediaPlay => Key::MediaPlay,
                NamedKey::MediaRecord => Key::MediaRecord,
                _ => Key::Unidentified,
            }
        }
        _ => Key::Unidentified,
    }
}

/// Return the equivalent of Winit's `PhysicalKey` in keyboard_types
pub fn map_winit_physical_key(key: &keyboard::PhysicalKey) -> Code {
    if let keyboard::PhysicalKey::Code(key) = key {
        match key {
            keyboard::KeyCode::Digit1 => Code::Digit1,
            keyboard::KeyCode::Digit2 => Code::Digit2,
            keyboard::KeyCode::Digit3 => Code::Digit3,
            keyboard::KeyCode::Digit4 => Code::Digit4,
            keyboard::KeyCode::Digit5 => Code::Digit5,
            keyboard::KeyCode::Digit6 => Code::Digit6,
            keyboard::KeyCode::Digit7 => Code::Digit7,
            keyboard::KeyCode::Digit8 => Code::Digit8,
            keyboard::KeyCode::Digit9 => Code::Digit9,
            keyboard::KeyCode::Digit0 => Code::Digit0,
            keyboard::KeyCode::KeyA => Code::KeyA,
            keyboard::KeyCode::KeyB => Code::KeyB,
            keyboard::KeyCode::KeyC => Code::KeyC,
            keyboard::KeyCode::KeyD => Code::KeyD,
            keyboard::KeyCode::KeyE => Code::KeyE,
            keyboard::KeyCode::KeyF => Code::KeyF,
            keyboard::KeyCode::KeyG => Code::KeyG,
            keyboard::KeyCode::KeyH => Code::KeyH,
            keyboard::KeyCode::KeyI => Code::KeyI,
            keyboard::KeyCode::KeyJ => Code::KeyJ,
            keyboard::KeyCode::KeyK => Code::KeyK,
            keyboard::KeyCode::KeyL => Code::KeyL,
            keyboard::KeyCode::KeyM => Code::KeyM,
            keyboard::KeyCode::KeyN => Code::KeyN,
            keyboard::KeyCode::KeyO => Code::KeyO,
            keyboard::KeyCode::KeyP => Code::KeyP,
            keyboard::KeyCode::KeyQ => Code::KeyQ,
            keyboard::KeyCode::KeyR => Code::KeyR,
            keyboard::KeyCode::KeyS => Code::KeyS,
            keyboard::KeyCode::KeyT => Code::KeyT,
            keyboard::KeyCode::KeyU => Code::KeyU,
            keyboard::KeyCode::KeyV => Code::KeyV,
            keyboard::KeyCode::KeyW => Code::KeyW,
            keyboard::KeyCode::KeyX => Code::KeyX,
            keyboard::KeyCode::KeyY => Code::KeyY,
            keyboard::KeyCode::KeyZ => Code::KeyZ,
            keyboard::KeyCode::Escape => Code::Escape,
            keyboard::KeyCode::F1 => Code::F1,
            keyboard::KeyCode::F2 => Code::F2,
            keyboard::KeyCode::F3 => Code::F3,
            keyboard::KeyCode::F4 => Code::F4,
            keyboard::KeyCode::F5 => Code::F5,
            keyboard::KeyCode::F6 => Code::F6,
            keyboard::KeyCode::F7 => Code::F7,
            keyboard::KeyCode::F8 => Code::F8,
            keyboard::KeyCode::F9 => Code::F9,
            keyboard::KeyCode::F10 => Code::F10,
            keyboard::KeyCode::F11 => Code::F11,
            keyboard::KeyCode::F12 => Code::F12,
            keyboard::KeyCode::F13 => Code::F13,
            keyboard::KeyCode::F14 => Code::F14,
            keyboard::KeyCode::F15 => Code::F15,
            keyboard::KeyCode::F16 => Code::F16,
            keyboard::KeyCode::F17 => Code::F17,
            keyboard::KeyCode::F18 => Code::F18,
            keyboard::KeyCode::F19 => Code::F19,
            keyboard::KeyCode::F20 => Code::F20,
            keyboard::KeyCode::F21 => Code::F21,
            keyboard::KeyCode::F22 => Code::F22,
            keyboard::KeyCode::F23 => Code::F23,
            keyboard::KeyCode::F24 => Code::F24,
            keyboard::KeyCode::Pause => Code::Pause,
            keyboard::KeyCode::Insert => Code::Insert,
            keyboard::KeyCode::Home => Code::Home,
            keyboard::KeyCode::Delete => Code::Delete,
            keyboard::KeyCode::End => Code::End,
            keyboard::KeyCode::PageDown => Code::PageDown,
            keyboard::KeyCode::PageUp => Code::PageUp,
            keyboard::KeyCode::ArrowLeft => Code::ArrowLeft,
            keyboard::KeyCode::ArrowUp => Code::ArrowUp,
            keyboard::KeyCode::ArrowRight => Code::ArrowRight,
            keyboard::KeyCode::ArrowDown => Code::ArrowDown,
            keyboard::KeyCode::Backspace => Code::Backspace,
            keyboard::KeyCode::Enter => Code::Enter,
            keyboard::KeyCode::Space => Code::Space,
            keyboard::KeyCode::NumLock => Code::NumLock,
            keyboard::KeyCode::Numpad0 => Code::Numpad0,
            keyboard::KeyCode::Numpad1 => Code::Numpad1,
            keyboard::KeyCode::Numpad2 => Code::Numpad2,
            keyboard::KeyCode::Numpad3 => Code::Numpad3,
            keyboard::KeyCode::Numpad4 => Code::Numpad4,
            keyboard::KeyCode::Numpad5 => Code::Numpad5,
            keyboard::KeyCode::Numpad6 => Code::Numpad6,
            keyboard::KeyCode::Numpad7 => Code::Numpad7,
            keyboard::KeyCode::Numpad8 => Code::Numpad8,
            keyboard::KeyCode::Numpad9 => Code::Numpad9,
            keyboard::KeyCode::NumpadAdd => Code::NumpadAdd,
            keyboard::KeyCode::NumpadDivide => Code::NumpadDivide,
            keyboard::KeyCode::NumpadDecimal => Code::NumpadDecimal,
            keyboard::KeyCode::NumpadComma => Code::NumpadComma,
            keyboard::KeyCode::NumpadEnter => Code::NumpadEnter,
            keyboard::KeyCode::NumpadEqual => Code::NumpadEqual,
            keyboard::KeyCode::NumpadMultiply => Code::NumpadMultiply,
            keyboard::KeyCode::NumpadSubtract => Code::NumpadSubtract,
            keyboard::KeyCode::Backslash => Code::Backslash,
            keyboard::KeyCode::Comma => Code::Comma,
            keyboard::KeyCode::Convert => Code::Convert,
            keyboard::KeyCode::Equal => Code::Equal,
            keyboard::KeyCode::BracketLeft => Code::BracketLeft,
            keyboard::KeyCode::BracketRight => Code::BracketRight,
            keyboard::KeyCode::ShiftLeft => Code::ShiftLeft,
            keyboard::KeyCode::Meta => Code::MetaLeft,
            keyboard::KeyCode::MediaSelect => Code::Unidentified,
            keyboard::KeyCode::MediaStop => Code::Unidentified,
            keyboard::KeyCode::Minus => Code::Unidentified,
            keyboard::KeyCode::Period => Code::Unidentified,
            keyboard::KeyCode::Power => Code::Unidentified,
            keyboard::KeyCode::AltRight => Code::AltRight,
            keyboard::KeyCode::ControlLeft => Code::ControlLeft,
            keyboard::KeyCode::ControlRight => Code::ControlRight,
            keyboard::KeyCode::ShiftRight => Code::ShiftRight,
            keyboard::KeyCode::Semicolon => Code::Semicolon,
            keyboard::KeyCode::Slash => Code::Unidentified,
            keyboard::KeyCode::Sleep => Code::Unidentified,
            keyboard::KeyCode::Tab => Code::Tab,
            keyboard::KeyCode::AudioVolumeUp => Code::AudioVolumeUp,
            keyboard::KeyCode::IntlYen => Code::IntlYen,
            keyboard::KeyCode::Copy => Code::Copy,
            keyboard::KeyCode::Paste => Code::Paste,
            keyboard::KeyCode::Cut => Code::Cut,
            _ => Code::Unidentified,
        }
    } else {
        Code::Unidentified
    }
}

/// Data of a Keyboard event.
#[derive(Debug, Clone, PartialEq)]
pub struct KeyboardData {
    pub key: Key,
    pub code: Code,
    pub modifiers: Modifiers,
}

impl KeyboardData {
    pub fn new(key: Key, code: Code, modifiers: Modifiers) -> Self {
        Self {
            key,
            code,
            modifiers,
        }
    }
}

impl KeyboardData {
    /// Try to get the text of the character
    pub fn to_text(&self) -> Option<&str> {
        if let Key::Character(c) = &self.key {
            Some(c)
        } else {
            None
        }
    }
}

impl From<&PlatformEventData> for KeyboardData {
    fn from(val: &PlatformEventData) -> Self {
        val.downcast::<KeyboardData>().cloned().unwrap()
    }
}<|MERGE_RESOLUTION|>--- conflicted
+++ resolved
@@ -1,15 +1,9 @@
+use crate::definitions::PlatformEventData;
 pub use keyboard_types::{Code, Key, Modifiers};
 use winit::keyboard::{self, NamedKey};
 
-<<<<<<< HEAD
-use crate::definitions::PlatformEventData;
-
-// Map winit modifiers to keyboard_types modifiers
-pub fn get_modifiers(modifiers: ModifiersState) -> Modifiers {
-=======
 // Return the equivalent of Winit `ModifiersState` in keyboard_types
 pub fn map_winit_modifiers(modifiers: keyboard::ModifiersState) -> Modifiers {
->>>>>>> 9545d109
     let mut new_modifiers = Modifiers::empty();
     if modifiers.alt_key() {
         new_modifiers.toggle(Modifiers::ALT);
